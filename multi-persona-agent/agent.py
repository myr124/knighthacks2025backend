--- conflicted
+++ resolved
@@ -5,38 +5,14 @@
 
 from pydantic import Field, BaseModel
 from google.adk.agents import Agent, LlmAgent, ParallelAgent, SequentialAgent
-<<<<<<< HEAD
-from .utils import load_instructions
-=======
 from pydantic import BaseModel
 from typing import List, Dict, Literal
 import os
 from .utils import load_instructions, format_phases_for_prompt, load_text
->>>>>>> 45e3bdd4
 
 
 # Steps
 # 1. Generate 50 personas of varying archetypes
-<<<<<<< HEAD
-# 2. Produce one timeline LlmAgent per persona (50 agents total)
-# 3. Each persona agent returns a condensed timeline (periodHistory) covering all periods
-# 4. Run all persona agents in a single ParallelAgent, then a merger agent
-# 5. Keep module-level root_agent exported at bottom (no wrapper functions)
-
-
-# Demographics schema (matching API spec)
-class Demographics(BaseModel):
-    age: int
-    race: str  # white | black | hispanic | asian | other
-    socialStatus: str  # low_income | middle_income | high_income
-    politicalLeaning: str  # liberal | moderate | conservative
-    trustInGovernment: str  # low | medium | high
-    educationLevel: str  # high_school | some_college | bachelors | graduate
-    householdSize: int
-    hasChildren: bool
-    hasVehicle: bool
-    homeOwnership: str  # rent | own
-=======
 # 2. Each of these personas should have some opinion on the state of the hurricane
 #
 class PhaseResponse(BaseModel):
@@ -73,99 +49,11 @@
     response: List[PhaseResponse] = Field(
         description="Array of phase responses in chronological order (index 0 = phase 1, index 1 = phase 2, etc.)"
     )
->>>>>>> 45e3bdd4
 
 
-# Timeline entry for a single period
-class PersonaPeriodEntry(BaseModel):
-    periodNumber: int
-    decision: str  # stay_home | evacuate | shelter_in_place | help_neighbors | gather_info | wait_and_see | evacuating | sheltered
-    sentiment: str  # calm | concerned | anxious | panicked | skeptical | defiant
-    reasoning: str
-    actions: List[str]
-    concerns: List[str]
-    needsAssistance: bool
-    location: str  # home | evacuating | shelter | with_family | helping_others
+sub_agents: List[LlmAgent] = []
 
 
-<<<<<<< HEAD
-# Persona timeline schema (one per persona, covers all periods)
-class PersonaTimelineSchema(BaseModel):
-    personaId: str
-    personaType: str
-    personaName: str
-    demographics: Demographics
-    periodHistory: List[PersonaPeriodEntry]
-
-
-# Persona type counts and labels (per API spec)
-PERSONA_TYPE_COUNTS = {
-    "the_planner": 5,
-    "the_skeptic": 5,
-    "the_altruist": 4,
-    "resource_constrained": 4,
-    "the_elderly": 4,
-    "family_first": 4,
-    "information_seeker": 4,
-    "community_leader": 4,
-    "tech_savvy": 4,
-    "the_traditional": 4,
-    "the_optimist": 4,
-    "the_anxious": 4,
-}  # total 50
-
-PERSONA_TYPE_LABELS = {
-    "the_planner": "The Planner",
-    "the_skeptic": "The Skeptic",
-    "the_altruist": "The Altruist",
-    "resource_constrained": "Resource Constrained",
-    "the_elderly": "The Elderly",
-    "family_first": "Family First",
-    "information_seeker": "Information Seeker",
-    "community_leader": "Community Leader",
-    "tech_savvy": "Tech Savvy",
-    "the_traditional": "The Traditional",
-    "the_optimist": "The Optimist",
-    "the_anxious": "The Anxious",
-}
-
-
-# Deterministic helper to make demographics repeatable per persona id
-def _rand_for(persona_id: str) -> random.Random:
-    h = hashlib.sha256(persona_id.encode("utf-8")).hexdigest()
-    seed = int(h[:16], 16)
-    return random.Random(seed)
-
-
-# Build roster (module-level)
-roster: List[Dict[str, Any]] = []
-for ptype, count in PERSONA_TYPE_COUNTS.items():
-    for i in range(1, count + 1):
-        persona_id = f"{ptype}_{i}"
-        persona_name = f"{PERSONA_TYPE_LABELS.get(ptype, ptype)} #{i}"
-        rnd = _rand_for(persona_id)
-
-        race = rnd.choices(
-            ["hispanic", "white", "black", "asian", "other"],
-            weights=[40, 30, 20, 8, 2],
-            k=1,
-        )[0]
-
-        social = rnd.choices(
-            ["low_income", "middle_income", "high_income"], weights=[30, 50, 20], k=1
-        )[0]
-
-        political = rnd.choice(["liberal", "moderate", "conservative"])
-        trust = rnd.choices(["low", "medium", "high"], weights=[30, 40, 30], k=1)[0]
-
-        education = rnd.choices(
-            ["high_school", "some_college", "bachelors", "graduate"],
-            weights=[30, 30, 30, 10],
-            k=1,
-        )[0]
-        household = rnd.randint(1, 6)
-        has_children = household >= 3 and rnd.random() < 0.7
-=======
 # Total number of agents to generate
 TOTAL_AGENTS = 20
 
@@ -239,359 +127,29 @@
 # Total agents: sum of all archetype counts
 print(f"Generated {agent_counter} persona agents from {TOTAL_AGENTS} requested")
 print(f"Distribution: {archetype_counts}")
->>>>>>> 45e3bdd4
-
-        if social == "low_income":
-            has_vehicle = rnd.random() < 0.66
-            home_ownership = "rent"
-        elif social == "middle_income":
-            has_vehicle = rnd.random() < 0.9
-            home_ownership = rnd.choices(["rent", "own"], weights=[30, 70], k=1)[0]
-        else:
-            has_vehicle = True
-            home_ownership = "own"
-
-<<<<<<< HEAD
-        # Adjust for persona type expectations
-        if ptype == "the_planner":
-            age = rnd.randint(35, 60)
-            trust = "high"
-            education = rnd.choice(["bachelors", "graduate"])
-        elif ptype == "the_skeptic":
-            age = rnd.randint(40, 70)
-            trust = "low"
-        elif ptype == "resource_constrained":
-            age = rnd.randint(25, 65)
-            social = "low_income"
-            has_vehicle = rnd.random() < 0.33
-            home_ownership = "rent"
-            education = rnd.choice(["high_school", "some_college"])
-        elif ptype == "the_elderly":
-            age = rnd.randint(65, 85)
-            has_vehicle = rnd.random() < 0.5
-            trust = "high"
-        elif ptype == "family_first":
-            age = rnd.randint(28, 50)
-            has_children = True
-            household = rnd.randint(3, 6)
-            has_vehicle = True
-        elif ptype == "information_seeker":
-            age = rnd.randint(25, 55)
-            education = rnd.choice(["some_college", "bachelors", "graduate"])
-        elif ptype == "the_anxious":
-            age = rnd.randint(20, 60)
-        elif ptype == "the_optimist":
-            age = rnd.randint(18, 60)
-        else:
-            age = rnd.randint(18, 75)
-
-        roster.append(
-            {
-                "personaId": persona_id,
-                "personaType": PERSONA_TYPE_LABELS.get(ptype, ptype),
-                "personaName": persona_name,
-                "demographics": {
-                    "age": age,
-                    "race": race,
-                    "socialStatus": social,
-                    "politicalLeaning": political,
-                    "trustInGovernment": trust,
-                    "educationLevel": education,
-                    "householdSize": household,
-                    "hasChildren": has_children,
-                    "hasVehicle": has_vehicle,
-                    "homeOwnership": home_ownership,
-                },
-            }
-        )
 
 
-# Load prompts
-_persona_timeline_template = load_instructions(
-    "instructions/persona_timeline_prompt.txt"
-)
-_summarizer_instructions = load_instructions("instructions/summarizer_instructions.txt")
-# keep archetype template for reference (not used here)
-_archetype_template = load_instructions("instructions/archetype_template.txt")
-
-
-# Build 12-period actionPlan using API spec example data (module-level)
-periods: List[Dict[str, Any]] = [
-    {
-        "periodNumber": 1,
-        "startTime": "T-120h",
-        "endTime": "T-108h",
-        "phase": "planning",
-        "injects": [
-            {
-                "id": "inject-1-1",
-                "time": "T-115h",
-                "type": "weather_update",
-                "title": "NWS Issues Tropical Storm Watch",
-                "description": "National Weather Service issues tropical storm watch for South Florida. System currently at 50 mph winds, expected to strengthen.",
-                "severity": "medium",
-            }
-        ],
-        "eocActions": [
-            {
-                "id": "action-1-1",
-                "time": "T-118h",
-                "actionType": "public_announcement",
-                "details": "EOC activates Level 1. Public advised to monitor weather and review emergency plans.",
-                "targetPopulation": "All residents",
-            }
-        ],
-    },
-    {
-        "periodNumber": 2,
-        "startTime": "T-108h",
-        "endTime": "T-96h",
-        "phase": "planning",
-        "injects": [],
-        "eocActions": [],
-    },
-    {
-        "periodNumber": 3,
-        "startTime": "T-96h",
-        "endTime": "T-84h",
-        "phase": "planning",
-        "injects": [],
-        "eocActions": [],
-    },
-    {
-        "periodNumber": 4,
-        "startTime": "T-84h",
-        "endTime": "T-72h",
-        "phase": "planning",
-        "injects": [
-            {
-                "id": "inject-4-1",
-                "time": "T-85h",
-                "type": "forecast_change",
-                "title": "Hurricane Upgraded to Category 3",
-                "description": "NWS upgrades storm to Category 3 hurricane with 125 mph winds. Landfall expected in 72-84 hours.",
-                "severity": "high",
-            },
-            {
-                "id": "inject-4-2",
-                "time": "T-80h",
-                "type": "infrastructure",
-                "title": "Gas Stations Report Increased Demand",
-                "description": "Gas stations across county reporting 30% increase in fuel sales. Some stations experiencing temporary shortages.",
-                "severity": "medium",
-            },
-        ],
-        "eocActions": [
-            {
-                "id": "action-4-1",
-                "time": "T-85h",
-                "actionType": "evacuation_order",
-                "zone": "Zone A",
-                "urgency": "voluntary",
-                "details": "Issue voluntary evacuation order for coastal Zone A (mobile homes, low-lying areas)",
-                "targetPopulation": "Coastal residents, mobile homes",
-            }
-        ],
-    },
-    {
-        "periodNumber": 5,
-        "startTime": "T-72h",
-        "endTime": "T-60h",
-        "phase": "preparation",
-        "injects": [],
-        "eocActions": [],
-    },
-    {
-        "periodNumber": 6,
-        "startTime": "T-60h",
-        "endTime": "T-48h",
-        "phase": "preparation",
-        "injects": [
-            {
-                "id": "inject-6-1",
-                "time": "T-60h",
-                "type": "weather_update",
-                "title": "Hurricane Forecast Updated",
-                "description": "Confidence in landfall location increases. Direct hit on Miami-Dade now most likely scenario.",
-                "severity": "high",
-            }
-        ],
-        "eocActions": [
-            {
-                "id": "action-6-1",
-                "time": "T-60h",
-                "actionType": "shelter",
-                "details": "Open primary emergency shelter at County High School (capacity: 500)",
-                "targetPopulation": "General public",
-            },
-            {
-                "id": "action-6-2",
-                "time": "T-55h",
-                "actionType": "evacuation_order",
-                "zone": "Zone B",
-                "urgency": "voluntary",
-                "details": "Expand voluntary evacuation to Zone B (flood-prone areas)",
-                "targetPopulation": "Flood-prone neighborhoods",
-            },
-        ],
-    },
-    {
-        "periodNumber": 7,
-        "startTime": "T-48h",
-        "endTime": "T-36h",
-        "phase": "preparation",
-        "injects": [],
-        "eocActions": [],
-    },
-    {
-        "periodNumber": 8,
-        "startTime": "T-36h",
-        "endTime": "T-24h",
-        "phase": "preparation",
-        "injects": [
-            {
-                "id": "inject-8-1",
-                "time": "T-38h",
-                "type": "weather_update",
-                "title": "Hurricane Maintains Category 4 Strength",
-                "description": "Storm now Category 4 with 145 mph winds. Storm surge 12-15 feet predicted for coastal areas.",
-                "severity": "critical",
-            },
-            {
-                "id": "inject-8-2",
-                "time": "T-30h",
-                "type": "public_behavior",
-                "title": "Traffic Congestion on Evacuation Routes",
-                "description": "I-95 Northbound experiencing heavy delays. Travel time to Broward County increased to 3+ hours.",
-                "severity": "high",
-            },
-        ],
-        "eocActions": [
-            {
-                "id": "action-8-1",
-                "time": "T-38h",
-                "actionType": "evacuation_order",
-                "zone": "Zones A, B, and C",
-                "urgency": "mandatory",
-                "details": "Mandatory evacuation order for Zones A, B, and C. All residents must evacuate immediately.",
-                "targetPopulation": "Zones A, B, C - approximately 150,000 residents",
-            },
-            {
-                "id": "action-8-2",
-                "time": "T-36h",
-                "actionType": "contraflow",
-                "details": "Activate contraflow on I-95 Northbound. All lanes now outbound from Miami-Dade.",
-                "targetPopulation": "Evacuating residents",
-            },
-            {
-                "id": "action-8-3",
-                "time": "T-32h",
-                "actionType": "shelter",
-                "details": "Open secondary shelters: West High School (300), North Community Center (200)",
-                "targetPopulation": "General public",
-            },
-        ],
-    },
-    {
-        "periodNumber": 9,
-        "startTime": "T-24h",
-        "endTime": "T-12h",
-        "phase": "response",
-        "injects": [],
-        "eocActions": [],
-    },
-    {
-        "periodNumber": 10,
-        "startTime": "T-12h",
-        "endTime": "T-6h",
-        "phase": "response",
-        "injects": [],
-        "eocActions": [],
-    },
-    {
-        "periodNumber": 11,
-        "startTime": "T-6h",
-        "endTime": "T+6h",
-        "phase": "response",
-        "injects": [],
-        "eocActions": [],
-    },
-    {
-        "periodNumber": 12,
-        "startTime": "T+6h",
-        "endTime": "T+18h",
-        "phase": "recovery",
-        "injects": [],
-        "eocActions": [],
-    },
-]
-
-
-# Build persona-level agents (one agent per persona that returns a periodHistory)
-sub_agents: List[LlmAgent] = []
-all_periods_json = json.dumps(periods, ensure_ascii=False)
-
-for persona in roster:
-    demographics_json = json.dumps(persona["demographics"], ensure_ascii=False)
-    rendered = _persona_timeline_template.replace("{PERSONA_ID}", persona["personaId"])
-    rendered = rendered.replace("{PERSONA_TYPE}", persona["personaType"])
-    rendered = rendered.replace("{PERSONA_NAME}", persona["personaName"])
-    rendered = rendered.replace("{DEMOGRAPHICS_JSON}", demographics_json)
-    rendered = rendered.replace("{ALL_PERIODS_JSON}", all_periods_json)
-    # Optionally provide a time hint (use period 4 startTime as a mid-scenario hint)
-    rendered = rendered.replace("{TIME_HINT}", periods[3].get("startTime", ""))
-
-    pid = persona["personaId"]
-    agent_name = f"{pid}_timeline"
-    llm_agent = LlmAgent(
-        name=agent_name,
-        model="gemini-2.0-flash-lite",
-        instruction=rendered,
-        description=f"{persona['personaType']} timeline across all periods",
-        output_key=f"{agent_name}_output",
-        output_schema=PersonaTimelineSchema,
-    )
-    sub_agents.append(llm_agent)
-=======
 # Single ParallelAgent for all personas (FASTER than waves)
 all_personas_agent = ParallelAgent(
     name="all_personas",
     sub_agents=sub_agents,
     description=f"All {len(sub_agents)} persona agents running in parallel",
 )
->>>>>>> 45e3bdd4
 
 
-# Run all persona timeline agents in a single ParallelAgent
-all_personas_parallel = ParallelAgent(
-    name="all_personas_timeline_parallel",
-    sub_agents=sub_agents,
-    description=f"All persona timeline agents (size={len(sub_agents)})",
-)
+# --- Output schema for the merger (the big final object you already use) ---
+class outputSchema(BaseModel):
+    output: str = Field(description="test")
 
 
-# Final merger/summarizer agent
-class FinalSummarySchema(BaseModel):
-    scenarioId: str
-    generationTime: float
-    status: str  # "completed" or "error"
-    error: str | None = None
-    periodResults: List[Dict[str, Any]] = []
-
-
+# --- Merger Agent ---
+# TIP in your synthesis_prompt.txt:
+# - Read only persona keys that end with "_review".
+# - Ignore any missing keys (some personas may fail).
+# - Produce exactly ONE final JSON into output_key="final_summary".
 merger_agent = LlmAgent(
     name="merger_agent",
     model="gemini-2.5-flash-lite",
-<<<<<<< HEAD
-    instruction=_summarizer_instructions,
-    description="Summarizes persona timelines across all personas",
-    output_schema=FinalSummarySchema,
-    output_key="final_summary",
-)
-
-
-# Sequential pipeline: run the single parallel then merger
-=======
     instruction=load_instructions("prompts/summarizer_instructions.txt"),
     description="Summarizes the entire sentiment of all population subsets",
     output_schema=outputSchema,
@@ -600,17 +158,11 @@
 
 # --- Sequential Pipeline (optimized for speed) ---
 # Single parallel execution of all personas, then merger
->>>>>>> 45e3bdd4
 sequential_pipeline_agent = SequentialAgent(
     name="scenario_pipeline_timeline",
     sub_agents=[
-<<<<<<< HEAD
-        all_personas_parallel,
-        merger_agent,
-=======
         all_personas_agent,  # Phase 1: All personas in parallel (faster!)
         merger_agent,  # Phase 2: Merge all responses
->>>>>>> 45e3bdd4
     ],
     description="Condensed 12-period timeline pipeline (one agent per persona)",
 )
